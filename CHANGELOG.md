--- conflicted
+++ resolved
@@ -4,13 +4,10 @@
 
 ## Unreleased
 
-<<<<<<< HEAD
 ### New
 
+- Added DatabaseProvider and withDatabase Higher-Order Component to reduce prop drilling.
 - [WIP] Actions API
-=======
- - Added DatabaseProvider and withDatabase Higher-Order Component to reduce prop drilling.
->>>>>>> e3256860
 
 ## 0.7.0 - 2018-10-31
 
