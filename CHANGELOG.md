--- conflicted
+++ resolved
@@ -12,11 +12,8 @@
 - [Sync] Added `hasUnsyncedChanges()` helper method
 - [Sync] Improved documentation for backends that can't distinguish between `created` and `updated` records
 - [Sync] Improved diagnostics / protection against edge cases
-<<<<<<< HEAD
 - Add missing `header search path` to support **ejected** expo project.
-=======
 - Fix crash on android < 5.0
->>>>>>> c4ba6475
 
 ## 0.10.0 - 2019-01-18
 
